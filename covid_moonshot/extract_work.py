--- conflicted
+++ resolved
@@ -77,7 +77,7 @@
     -------
     work : Work
         The forward and reverse dimensionless protocol work
-        
+
     """
 
     # TODO: magic numbers
@@ -93,13 +93,8 @@
     header_line_number = _get_last_header_line(path.path)
     df = pd.read_csv(path.path, header=header_line_number)
 
-<<<<<<< HEAD
     # Drop any dupliates we many encounter (due to aforementioned bug)
-    df.drop_duplicates(inplace=True)
-=======
-    # TODO: explanation for duplicates?
     df = df.drop_duplicates()
->>>>>>> 708e245e
 
     # Extract the thermal energy in openmm units (kJ/mol, but could change)
     kT = df["kT"].astype(float)[0]
